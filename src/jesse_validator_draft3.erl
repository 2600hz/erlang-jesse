%%%=============================================================================
%% Copyright 2012- Klarna AB
%% Copyright 2015- AUTHORS
%%
%% Licensed under the Apache License, Version 2.0 (the "License");
%% you may not use this file except in compliance with the License.
%% You may obtain a copy of the License at
%%
%%     http://www.apache.org/licenses/LICENSE-2.0
%%
%% Unless required by applicable law or agreed to in writing, software
%% distributed under the License is distributed on an "AS IS" BASIS,
%% WITHOUT WARRANTIES OR CONDITIONS OF ANY KIND, either express or implied.
%% See the License for the specific language governing permissions and
%% limitations under the License.
%%
%% @doc Json schema validation module.
%%
%% This module is the core of jesse, it implements the validation functionality
%% according to the standard.
%% @end
%%%=============================================================================

-module(jesse_validator_draft3).

%% API
-export([ check_value/3
        ]).

%% Includes
-include("jesse_schema_validator.hrl").

-type schema_error() :: ?wrong_type_dependency
                      | ?schema_invalid
                      | ?wrong_type_items.

-type schema_error_type() :: schema_error()
                           | {schema_error(), jesse:json_term()}.

-type data_error() :: ?missing_dependency
                    | ?missing_required_property
                    | ?no_extra_items_allowed
                    | ?no_extra_properties_allowed
                    | ?no_match
                    | ?not_allowed
                    | ?not_divisible
                    | ?not_found
                    | ?not_in_enum
                    | ?not_in_range
                    | ?wrong_length
                    | ?wrong_size
                    | ?wrong_type
                    | ?not_in_enum
                    | ?external_error.

-type data_error_type() :: data_error()
                         | {data_error(), binary()}.

%%% API
%% @doc Goes through attributes of the given schema `JsonSchema' and
%% validates the value `Value' against them.
-spec check_value( Value      :: any()
                 , JsonSchema :: jesse:json_term()
                 , State      :: jesse_state:state()
                 ) -> jesse_state:state() | no_return().
check_value(Value, [{?TYPE, Type} | Attrs], State) ->
  NewState = check_type(Value, Type, State),
  check_value(Value, Attrs, NewState);
check_value(Value, [{?PROPERTIES, Properties} | Attrs], State) ->
  NewState = case jesse_lib:is_json_object(Value) of
               true  -> check_properties( Value
                                        , unwrap(Properties)
                                        , State
                                        );
               false -> State
             end,
  check_value(Value, Attrs, NewState);
check_value( Value
           , [{?PATTERNPROPERTIES, PatternProperties} | Attrs]
           , State
           ) ->
  NewState = case jesse_lib:is_json_object(Value) of
               true  -> check_pattern_properties( Value
                                                , PatternProperties
                                                , State
                                                );
               false -> State
             end,
  check_value(Value, Attrs, NewState);
check_value( Value
           , [{?ADDITIONALPROPERTIES, AdditionalProperties} | Attrs]
           , State
           ) ->
  NewState = case jesse_lib:is_json_object(Value) of
               true  -> check_additional_properties( Value
                                                   , AdditionalProperties
                                                   , State
                                                   );
               false -> State
       end,
  check_value(Value, Attrs, NewState);
check_value(Value, [{?ITEMS, Items} | Attrs], State) ->
  NewState = case jesse_lib:is_array(Value) of
               true  -> check_items(Value, Items, State);
               false -> State
             end,
  check_value(Value, Attrs, NewState);
%% doesn't really do anything, since this attribute will be handled
%% by the previous function clause if it's presented in the schema
check_value( Value
           , [{?ADDITIONALITEMS, _AdditionalItems} | Attrs]
           , State
           ) ->
  check_value(Value, Attrs, State);
%% doesn't really do anything, since this attribute will be handled
%% by the previous function clause if it's presented in the schema
check_value(Value, [{?REQUIRED, _Required} | Attrs], State) ->
  check_value(Value, Attrs, State);
check_value(Value, [{?DEPENDENCIES, Dependencies} | Attrs], State) ->
  NewState = case jesse_lib:is_json_object(Value) of
               true  -> check_dependencies(Value, Dependencies, State);
               false -> State
             end,
  check_value(Value, Attrs, NewState);
check_value(Value, [{?MINIMUM, Minimum} | Attrs], State) ->
  NewState = case is_number(Value) of
               true  ->
                 ExclusiveMinimum = get_value( ?EXCLUSIVEMINIMUM
                                             , get_current_schema(State)
                                             ),
                 check_minimum(Value, Minimum, ExclusiveMinimum, State);
               false ->
                 State
             end,
  check_value(Value, Attrs, NewState);
check_value(Value, [{?MAXIMUM, Maximum} | Attrs], State) ->
  NewState = case is_number(Value) of
               true  ->
                 ExclusiveMaximum = get_value( ?EXCLUSIVEMAXIMUM
                                             , get_current_schema(State)
                                             ),
                 check_maximum(Value, Maximum, ExclusiveMaximum, State);
               false ->
                 State
             end,
  check_value(Value, Attrs, NewState);
%% doesn't really do anything, since this attribute will be handled
%% by the previous function clause if it's presented in the schema
check_value( Value
           , [{?EXCLUSIVEMINIMUM, _ExclusiveMinimum} | Attrs]
           , State
           ) ->
  check_value(Value, Attrs, State);
%% doesn't really do anything, since this attribute will be handled
%% by the previous function clause if it's presented in the schema
check_value( Value
           , [{?EXCLUSIVEMAXIMUM, _ExclusiveMaximum} | Attrs]
           , State
           ) ->
  check_value(Value, Attrs, State);
check_value(Value, [{?MINITEMS, MinItems} | Attrs], State) ->
  NewState = case jesse_lib:is_array(Value) of
               true  -> check_min_items(Value, MinItems, State);
               false -> State
             end,
  check_value(Value, Attrs, NewState);
check_value(Value, [{?MAXITEMS, MaxItems} | Attrs], State) ->
  NewState = case jesse_lib:is_array(Value) of
               true  -> check_max_items(Value, MaxItems, State);
               false -> State
             end,
  check_value(Value, Attrs, NewState);
check_value(Value, [{?UNIQUEITEMS, Uniqueitems} | Attrs], State) ->
  NewState = case jesse_lib:is_array(Value) of
               true  -> check_unique_items(Value, Uniqueitems, State);
               false -> State
             end,
  check_value(Value, Attrs, NewState);
check_value(Value, [{?PATTERN, Pattern} | Attrs], State) ->
  NewState = case is_binary(Value) of
               true  -> check_pattern(Value, Pattern, State);
               false -> State
             end,
  check_value(Value, Attrs, NewState);
check_value(Value, [{?MINLENGTH, MinLength} | Attrs], State) ->
  NewState = case is_binary(Value) of
               true  -> check_min_length(Value, MinLength, State);
               false -> State
  end,
  check_value(Value, Attrs, NewState);
check_value(Value, [{?MAXLENGTH, MaxLength} | Attrs], State) ->
  NewState = case is_binary(Value) of
               true  -> check_max_length(Value, MaxLength, State);
               false -> State
             end,
  check_value(Value, Attrs, NewState);
check_value(Value, [{?ENUM, Enum} | Attrs], State) ->
  NewState = check_enum(Value, Enum, State),
  check_value(Value, Attrs, NewState);
check_value(Value, [{?FORMAT, Format} | Attrs], State) ->
  NewState = check_format(Value, Format, State),
  check_value(Value, Attrs, NewState);
check_value(Value, [{?DIVISIBLEBY, DivisibleBy} | Attrs], State) ->
  NewState = case is_number(Value) of
               true  -> check_divisible_by(Value, DivisibleBy, State);
               false -> State
             end,
  check_value(Value, Attrs, NewState);
check_value(Value, [{?DISALLOW, Disallow} | Attrs], State) ->
  NewState = check_disallow(Value, Disallow, State),
  check_value(Value, Attrs, NewState);
check_value(Value, [{?EXTENDS, Extends} | Attrs], State) ->
  NewState = check_extends(Value, Extends, State),
  check_value(Value, Attrs, NewState);
<<<<<<< HEAD
check_value(Value, [{?REF, RefSchemaURI} | Attrs], State) ->
  NewState = validate_ref(Value, RefSchemaURI, State),
  check_value(Value, Attrs, NewState);
check_value(Value, [], State) ->
  check_external_validation(Value, State);
=======
check_value(_Value, [], State) ->
  State;
check_value(Value, [{?REF, RefSchemaURI} | Attrs], State) ->
  NewState = validate_ref(Value, RefSchemaURI, State),
  check_value(Value, Attrs, NewState);
>>>>>>> 718d95d0
check_value(Value, [_Attr | Attrs], State) ->
  check_value(Value, Attrs, State).

%%% Internal functions
%% @doc Adds Property to the current path and checks the value
%% using jesse_schema_validator:validate_with_state/3.
%% @private
check_value(Property, Value, Attrs, State) ->
  %% Add Property to path
  State1 = add_to_path(State, Property),
  State2 = jesse_schema_validator:validate_with_state(Attrs, Value, State1),
  %% Reset path again
  jesse_state:remove_last_from_path(State2).

%% @doc 5.1.  type
%%
%% This attribute defines what the primitive type or the schema of the
%% instance MUST be in order to validate.  This attribute can take one
%% of two forms:
%% <dl>
%% <dt>Simple Types</dt>
%%  <dd>A string indicating a primitive or simple type. The
%%    following are acceptable string values:
%%    <dl>
%%    <dt>string</dt>  <dd>Value MUST be a string.</dd>
%%
%%    <dt>number</dt>  <dd>Value MUST be a number, floating point numbers are
%%       allowed.</dd>
%%
%%    <dt>integer</dt>  <dd>Value MUST be an integer, no floating point numbers
%%       are allowed.  This is a subset of the number type.</dd>
%%
%%    <dt>boolean</dt>  <dd>Value MUST be a boolean.</dd>
%%
%%    <dt>object</dt>  <dd>Value MUST be an object.</dd>
%%
%%    <dt>array</dt>  <dd>Value MUST be an array.</dd>
%%
%%    <dt>null</dt>  <dd>Value MUST be null.  Note this is mainly for purpose of
%%       being able use union types to define nullability.  If this type
%%       is not included in a union, null values are not allowed (the
%%       primitives listed above do not allow nulls on their own).</dd>
%%
%%    <dt>any</dt>  <dd>Value MAY be of any type including null.</dd>
%%
%%    If the property is not defined or is not in this list,
%%    then any type of value is acceptable.  Other type values MAY be used for
%%    custom purposes, but minimal validators of the specification
%%    implementation can allow any instance value on unknown type
%%    values.
%%    </dl>
%%  </dd>
%% <dt>Union Types</dt>
%%  <dd>An array of two or more simple type definitions.  Each
%%     item in the array MUST be a simple type definition or a schema.
%%     The instance value is valid if it is of the same type as one of
%%     the simple type definitions, or valid by one of the schemas, in
%%     the array.</dd>
%% </dl>
%%  For example, a schema that defines if an instance can be a string or
%%  a number would be:
%%
%%  {"type":["string","number"]}
%% @private
check_type(Value, Type, State) ->
  case is_type_valid(Value, Type, State) of
    true  -> State;
    false -> wrong_type(Value, State)
  end.

%% @private
is_type_valid(Value, ?STRING, _State)  -> is_binary(Value);
is_type_valid(Value, ?NUMBER, _State)  -> is_number(Value);
is_type_valid(Value, ?INTEGER, _State) -> is_integer(Value);
is_type_valid(Value, ?BOOLEAN, _State) -> is_boolean(Value);
is_type_valid(Value, ?OBJECT, _State)  -> jesse_lib:is_json_object(Value);
is_type_valid(Value, ?ARRAY, _State)   -> jesse_lib:is_array(Value);
is_type_valid(Value, ?NULL, _State)    -> jesse_lib:is_null(Value);
is_type_valid(_Value, ?ANY, _State)    -> true;
is_type_valid(Value, UnionType, State) ->
  case jesse_lib:is_array(UnionType) of
    true  -> check_union_type(Value, UnionType, State);
    false -> true
  end.

%% @private
check_union_type(Value, UnionType, State) ->
  lists:any( fun(Type) ->
                 try
                   case jesse_lib:is_json_object(Type) of
                     true  ->
                       %% case when there's a schema in the array,
                       %% then we need to validate against that schema
                       NewState = set_current_schema(State, Type),
                       _ = jesse_schema_validator:validate_with_state( Type
                                                                     , Value
                                                                     , NewState
                                                                     ),
                       true;
                     false ->
                       is_type_valid(Value, Type, State)
                   end
                 catch
                   %% FIXME: don't like to have these error related
                   %% macros here.
                   throw:[{?data_invalid, _, _, _, _} | _] -> false;
                   throw:[{?schema_invalid, _, _} | _]     -> false
                 end
             end
           , UnionType
           ).

%% @private
wrong_type(Value, State) ->
  handle_data_invalid(?wrong_type, Value, State).

%% @doc 5.2.  properties
%%
%% This attribute is an object with property definitions that define the
%% valid values of instance object property values.  When the instance
%% value is an object, the property values of the instance object MUST
%% conform to the property definitions in this object.  In this object,
%% each property definition's value MUST be a schema, and the property's
%% name MUST be the name of the instance property that it defines.  The
%% instance property value MUST be valid according to the schema from
%% the property definition.  Properties are considered unordered, the
%% order of the instance properties MAY be in any order.
%% @private
check_properties(Value, Properties, State) ->
  TmpState
    = lists:foldl( fun({PropertyName, PropertySchema}, CurrentState) ->
                       case get_value(PropertyName, Value) of
                         ?not_found ->
                             case get_value(?DEFAULT, PropertySchema) of
                                 ?not_found -> check_required( PropertySchema
                                                             , PropertyName
                                                             , Value
                                                             , CurrentState
                                                             );
                                 Default -> check_default(PropertyName, PropertySchema, Default, CurrentState)
                             end;
                         Property ->
                           NewState = set_current_schema( CurrentState
                                                        , PropertySchema
                                                        ),
                           check_value( PropertyName
                                      , Property
                                      , PropertySchema
                                      , NewState
                                      )
                       end
                   end
                 , State
                 , Properties
                 ),
  set_current_schema(TmpState, get_current_schema(State)).

%% @doc 5.3.  patternProperties
%%
%% This attribute is an object that defines the schema for a set of
%% property names of an object instance.  The name of each property of
%% this attribute's object is a regular expression pattern in the ECMA
%% 262/Perl 5 format, while the value is a schema.  If the pattern
%% matches the name of a property on the instance object, the value of
%% the instance's property MUST be valid against the pattern name's
%% schema value.
%% @private
check_pattern_properties(Value, PatternProperties, State) ->
  P1P2 = [{P1, P2} || P1 <- unwrap(Value), P2  <- unwrap(PatternProperties)],
  TmpState = lists:foldl( fun({Property, Pattern}, CurrentState) ->
                              check_match(Property, Pattern, CurrentState)
                          end
                        , State
                        , P1P2
                        ),
  set_current_schema(TmpState, get_current_schema(State)).

%% @private
check_match({PropertyName, PropertyValue}, {Pattern, Schema}, State) ->
  case re:run(PropertyName, Pattern, [{capture, none}, unicode]) of
    match   ->
      check_value( PropertyName
                 , PropertyValue
                 , Schema
                 , set_current_schema(State, Schema)
                 );
    nomatch ->
      State
  end.

%% @doc 5.4.  additionalProperties
%%
%% This attribute defines a schema for all properties that are not
%% explicitly defined in an object type definition.  If specified,
%% the value MUST be a schema or a boolean.  If false is provided,
%% no additional properties are allowed beyond the properties defined in
%% the schema.  The default value is an empty schema which allows any
%% value for additional properties.
%% @private
check_additional_properties(Value, false, State) ->
  JsonSchema        = get_current_schema(State),
  Properties        = empty_if_not_found(get_value(?PROPERTIES, JsonSchema)),
  PatternProperties = empty_if_not_found(get_value( ?PATTERNPROPERTIES
                                                  , JsonSchema)),
  case get_additional_properties(Value, Properties, PatternProperties) of
    []     -> State;
    Extras ->
      lists:foldl( fun({Property, _}, State1) ->
                       State2
                         = handle_data_invalid( ?no_extra_properties_allowed
                                              , Value
                                              , add_to_path(State1, Property)
                                              ),
                       remove_last_from_path(State2)
                   end
                 , State
                 , Extras
                 )
  end;
check_additional_properties(_Value, true, State) ->
  State;
check_additional_properties(Value, AdditionalProperties, State) ->
  JsonSchema        = get_current_schema(State),
  Properties        = empty_if_not_found(get_value(?PROPERTIES, JsonSchema)),
  PatternProperties = empty_if_not_found(get_value( ?PATTERNPROPERTIES
                                                  , JsonSchema)),
  case get_additional_properties(Value, Properties, PatternProperties) of
    []     -> State;
    Extras ->
      TmpState
        = lists:foldl( fun({ExtraName, Extra}, CurrentState) ->
                           NewState = set_current_schema( CurrentState
                                                        , AdditionalProperties
                                                        ),
                           check_value( ExtraName
                                      , Extra
                                      , AdditionalProperties
                                      , NewState
                                      )
                       end
                     , State
                     , Extras
                     ),
      set_current_schema(TmpState, JsonSchema)
  end.

%% @doc Returns the additional properties as a list of pairs containing the name
%% and the value of all properties not covered by Properties
%% or PatternProperties.
%% @private
get_additional_properties(Value, Properties, PatternProperties) ->
  ValuePropertiesNames  = [Name || {Name, _} <- unwrap(Value)],
  SchemaPropertiesNames = [Name || {Name, _} <- unwrap(Properties)],
  Patterns    = [Pattern || {Pattern, _} <- unwrap(PatternProperties)],
  ExtraNames0 = lists:subtract(ValuePropertiesNames, SchemaPropertiesNames),
  ExtraNames  = lists:foldl( fun(Pattern, ExtraAcc) ->
                                 filter_extra_names(Pattern, ExtraAcc)
                             end
                           , ExtraNames0
                           , Patterns
                           ),
  lists:map(fun(Name) -> {Name, get_value(Name, Value)} end, ExtraNames).

%% @private
filter_extra_names(Pattern, ExtraNames) ->
  Filter = fun(ExtraName) ->
               case re:run(ExtraName, Pattern, [{capture, none}, unicode]) of
                 match   -> false;
                 nomatch -> true
               end
           end,
  lists:filter(Filter, ExtraNames).

%% @doc 5.5.  items
%%
%% This attribute defines the allowed items in an instance array,
%% and MUST be a schema or an array of schemas.  The default value is an
%% empty schema which allows any value for items in the instance array.
%%
%% When this attribute value is a schema and the instance value is an
%% array, then all the items in the array MUST be valid according to the
%% schema.
%%
%% When this attribute value is an array of schemas and the instance
%% value is an array, each position in the instance array MUST conform
%% to the schema in the corresponding position for this array.  This
%% called tuple typing.  When tuple typing is used, additional items are
%% allowed, disallowed, or constrained by the "additionalItems"
%% (Section 5.6) attribute using the same rules as
%% "additionalProperties" (Section 5.4) for objects.
%% @private
check_items(Value, Items, State) ->
  case jesse_lib:is_json_object(Items) of
    true ->
      {_, TmpState} = lists:foldl( fun(Item, {Index, CurrentState}) ->
                                       { Index + 1
                                       , check_value( Index
                                                    , Item
                                                    , Items
                                                    , CurrentState
                                                    )
                                       }
                                   end
                                 , {0, set_current_schema(State, Items)}
                                 , Value
                                 ),
      set_current_schema(TmpState, get_current_schema(State));
    false when is_list(Items) ->
      check_items_array(Value, Items, State);
    _ ->
      handle_schema_invalid({?wrong_type_items, Items}, State)
  end.

%% @private
check_items_array(Value, Items, State) ->
  JsonSchema = get_current_schema(State),
  NExtra = length(Value) - length(Items),
  case NExtra > 0 of
    true ->
%% @doc 5.6.  additionalItems
%%
%% This provides a definition for additional items in an array instance
%% when tuple definitions of the items is provided.  This can be false
%% to indicate additional items in the array are not allowed, or it can
%% be a schema that defines the schema of the additional items.
%% @end
      case get_value(?ADDITIONALITEMS, JsonSchema) of
        ?not_found -> State;
        true       -> State;
        false      ->
          handle_data_invalid(?no_extra_items_allowed, Value, State);
        AdditionalItems ->
          ExtraSchemas = lists:duplicate(NExtra, AdditionalItems),
          Tuples = lists:zip(Value, lists:append(Items, ExtraSchemas)),
          check_items_fun(Tuples, State)
      end;
    false ->
      RelevantItems = case NExtra of
                        0 ->
                          Items;
                        _ ->
                          lists:sublist(Items, length(Value))
                      end,
      check_items_fun(lists:zip(Value, RelevantItems), State)
  end.

%% @private
check_items_fun(Tuples, State) ->
  {_, TmpState} = lists:foldl( fun({Item, Schema}, {Index, CurrentState}) ->
                                 NewState = set_current_schema( CurrentState
                                                              , Schema
                                                              ),
                                 { Index + 1
                                 , check_value(Index, Item, Schema, NewState)
                                 }
                               end
                             , {0, State}
                             , Tuples
                             ),
  set_current_schema(TmpState, get_current_schema(State)).


%% @doc 5.7.  required
%%
%% This attribute indicates if the instance must have a value, and not
%% be undefined.  This is false by default, making the instance
%% optional.
%% @private
check_required(PropertySchema, PropertyName, Value, CurrentState) ->
    case get_value(?REQUIRED, PropertySchema) of
        true ->
            handle_data_invalid( {?missing_required_property
                                  , PropertyName}
                                 , Value
                                 , CurrentState);
        _    ->
            CurrentState
    end.

%% @doc 5.8.  dependencies
%%
%% This attribute is an object that defines the requirements of a
%% property on an instance object.  If an object instance has a property
%% with the same name as a property in this attribute's object, then the
%% instance must be valid against the attribute's property value
%% (hereafter referred to as the "dependency value").
%%
%% The dependency value can take one of two forms:
%% <dl>
%% <dt>Simple Dependency</dt>  <dd>If the dependency value is a string,
%%    then the instance object MUST have a property with the same name as the
%%    dependency value.  If the dependency value is an array of strings,
%%    then the instance object MUST have a property with the same name
%%    as each string in the dependency value's array.</dd>
%%
%% <dt>Schema Dependency</dt>  <dd>If the dependency value is a schema, then the
%%    instance object MUST be valid against the schema.</dd>
%% </dl>
%% @private
check_dependencies(Value, Dependencies, State) ->
  lists:foldl( fun({DependencyName, DependencyValue}, CurrentState) ->
                   case get_value(DependencyName, Value) of
                     ?not_found -> CurrentState;
                     _          -> check_dependency_value( Value
                                                         , DependencyName
                                                         , DependencyValue
                                                         , CurrentState
                                                         )
                   end
               end
             , State
             , unwrap(Dependencies)
             ).

%% @private
check_dependency_value(Value, _DependencyName, Dependency, State)
  when is_binary(Dependency) ->
  case get_value(Dependency, Value) of
    ?not_found ->
      handle_data_invalid({?missing_dependency, Dependency}, Value, State);
    _          ->
      State
  end;
check_dependency_value(Value, DependencyName, Dependency, State) ->
  case jesse_lib:is_json_object(Dependency) of
    true ->
      TmpState = check_value( DependencyName
                            , Value
                            , Dependency
                            , set_current_schema(State, Dependency)
                            ),
      set_current_schema(TmpState, get_current_schema(State));
    false when is_list(Dependency) ->
      check_dependency_array(Value, DependencyName, Dependency, State);
    _ ->
      handle_schema_invalid({?wrong_type_dependency, Dependency}, State)
  end.

%% @private
check_dependency_array(Value, DependencyName, Dependency, State) ->
  lists:foldl( fun(PropertyName, CurrentState) ->
                   check_dependency_value( Value
                                         , DependencyName
                                         , PropertyName
                                         , CurrentState
                                         )
               end
             , State
             , Dependency
             ).

%% @doc 5.9.  minimum
%%
%% This attribute defines the minimum value of the instance property
%% when the type of the instance value is a number.
%% @private
check_minimum(Value, Minimum, ExclusiveMinimum, State) ->
%% @doc 5.11.  exclusiveMinimum
%%
%% This attribute indicates if the value of the instance (if the
%% instance is a number) can not equal the number defined by the
%% "minimum" attribute.  This is false by default, meaning the instance
%% value can be greater then or equal to the minimum value.
%% @end
  Result = case ExclusiveMinimum of
             true -> Value > Minimum;
             _    -> Value >= Minimum
           end,
  case Result of
    true  -> State;
    false ->
      handle_data_invalid(?not_in_range, Value, State)
  end.

%%% @doc 5.10.  maximum
%%
%% This attribute defines the maximum value of the instance property
%% when the type of the instance value is a number.
%% @private
check_maximum(Value, Maximum, ExclusiveMaximum, State) ->
%% @doc 5.12.  exclusiveMaximum
%%
%% This attribute indicates if the value of the instance (if the
%% instance is a number) can not equal the number defined by the
%% "maximum" attribute.  This is false by default, meaning the instance
%% value can be less then or equal to the maximum value.
%% @end
  Result = case ExclusiveMaximum of
             true -> Value < Maximum;
             _    -> Value =< Maximum
           end,
  case Result of
    true  -> State;
    false ->
      handle_data_invalid(?not_in_range, Value, State)
  end.

%% @doc 5.13.  minItems
%%
%% This attribute defines the minimum number of values in an array when
%% the array is the instance value.
%% @private
check_min_items(Value, MinItems, State) when length(Value) >= MinItems ->
  State;
check_min_items(Value, _MinItems, State) ->
  handle_data_invalid(?wrong_size, Value, State).

%% @doc 5.14.  maxItems
%%
%% This attribute defines the maximum number of values in an array when
%% the array is the instance value.
%% @private
check_max_items(Value, MaxItems, State) when length(Value) =< MaxItems ->
  State;
check_max_items(Value, _MaxItems, State) ->
  handle_data_invalid(?wrong_size, Value, State).

%% @doc 5.15.  uniqueItems
%%
%% This attribute indicates that all items in an array instance MUST be
%% unique (contains no two identical values).
%%
%% Two instance are consider equal if they are both of the same type
%% and:
%% <ul>
%%   <li>are null; or</li>
%%
%%   <li>are booleans/numbers/strings and have the same value; or</li>
%%
%%   <li>are arrays, contains the same number of items, and each item in
%%       the array is equal to the corresponding item in the other array;
%%       or</li>
%%
%%   <li>are objects, contains the same property names, and each property
%%       in the object is equal to the corresponding property in the other
%%       object.</li>
%% </ul>
%% @private
check_unique_items([], true, State) ->
    State;
check_unique_items(Value, true, State) ->
  try
    lists:foldl( fun(_Item, []) ->
                     ok;
                    (Item, RestItems) ->
                     lists:foreach( fun(ItemFromRest) ->
                                        case is_equal(Item, ItemFromRest) of
                                          true  ->
                                            throw({?not_unique, Item});
                                          false -> ok
                                        end
                                    end
                                  , RestItems
                                  ),
                     tl(RestItems)
                 end
               , tl(Value)
               , Value
               ),
    State
  catch
    throw:ErrorInfo -> handle_data_invalid(ErrorInfo, Value, State)
  end.

%% @doc 5.16.  pattern
%% When the instance value is a string, this provides a regular
%% expression that a string instance MUST match in order to be valid.
%% Regular expressions SHOULD follow the regular expression
%% specification from ECMA 262/Perl 5
%% @private
check_pattern(Value, Pattern, State) ->
  case re:run(Value, Pattern, [{capture, none}, unicode]) of
    match   -> State;
    nomatch ->
      handle_data_invalid(?no_match, Value, State)
  end.

%% @doc 5.17.  minLength
%%
%% When the instance value is a string, this defines the minimum length
%% of the string.
%% @private
check_min_length(Value, MinLength, State) ->
  case length(unicode:characters_to_list(Value)) >= MinLength of
    true  -> State;
    false ->
      handle_data_invalid(?wrong_length, Value, State)
  end.

%% @doc 5.18.  maxLength
%%
%% When the instance value is a string, this defines the maximum length
%% of the string.
%% @private
check_max_length(Value, MaxLength, State) ->
  case length(unicode:characters_to_list(Value)) =< MaxLength of
    true  -> State;
    false ->
      handle_data_invalid(?wrong_length, Value, State)
  end.

%% @doc 5.19.  enum
%%
%% This provides an enumeration of all possible values that are valid
%% for the instance property.  This MUST be an array, and each item in
%% the array represents a possible value for the instance value.  If
%% this attribute is defined, the instance value MUST be one of the
%% values in the array in order for the schema to be valid.  Comparison
%% of enum values uses the same algorithm as defined in "uniqueItems"
%% (Section 5.15).
%% @private
check_enum(Value, Enum, State) ->
  IsValid = lists:any( fun(ExpectedValue) ->
                           is_equal(Value, ExpectedValue)
                       end
                     , Enum
                     ),
  case IsValid of
    true  -> State;
    false ->
      handle_data_invalid(?not_in_enum, Value, State)
  end.

check_format(_Value, _Format, State) ->
  State.

%% @doc 5.24.  divisibleBy
%%
%% This attribute defines what value the number instance must be
%% divisible by with no remainder (the result of the division must be an
%% integer.)  The value of this attribute SHOULD NOT be 0.
%% @private
check_divisible_by(Value, 0, State) ->
  handle_data_invalid(?not_divisible, Value, State);
check_divisible_by(Value, DivisibleBy, State) ->
  Result = (Value / DivisibleBy - trunc(Value / DivisibleBy)) * DivisibleBy,
  case Result of
    0.0 ->
      State;
    _   ->
      handle_data_invalid(?not_divisible, Value, State)
  end.

%% @doc 5.25.  disallow
%%
%% This attribute takes the same values as the "type" attribute, however
%% if the instance matches the type or if this value is an array and the
%% instance matches any type or schema in the array, then this instance
%% is not valid.
%% @private
check_disallow(Value, Disallow, State) ->
  DefaultSchemaVer = jesse_state:get_default_schema_ver(State),
  CheckTypeState = jesse_state:new(Disallow, [{ default_schema_ver
                                              , DefaultSchemaVer
                                              }]),
  try check_type(Value, Disallow, CheckTypeState) of
    _ -> handle_data_invalid(?not_allowed, Value, State)
  catch
    %% FIXME: don't like to have these error related macros
    %% here.
    throw:[{?data_invalid, _, _, _, _} | _] -> State
  end.

%% @doc 5.26.  extends
%%
%% The value of this property MUST be another schema which will provide
%% a base schema which the current schema will inherit from.  The
%% inheritance rules are such that any instance that is valid according
%% to the current schema MUST be valid according to the referenced
%% schema.  This MAY also be an array, in which case, the instance MUST
%% be valid for all the schemas in the array.  A schema that extends
%% another schema MAY define additional attributes, constrain existing
%% attributes, or add other constraints.
%% @private
check_extends(Value, Extends, State) ->
  case jesse_lib:is_json_object(Extends) of
    true  ->
      check_value(Value, Extends, set_current_schema(State, Extends));
    false ->
      case is_list(Extends) of
        true  -> check_extends_array(Value, Extends, State);
        false -> State %% TODO: implement handling of $ref
      end
  end.

%% @private
check_extends_array(Value, Extends, State) ->
  lists:foldl( fun(SchemaKey, CurrentState) ->
                   check_extends(Value, SchemaKey, CurrentState)
               end
             , State
             , Extends
             ).

%% @private
validate_ref(Value, Reference, State) ->
  {NewState, Schema} = resolve_ref(Reference, State),
  ResultState = jesse_schema_validator:validate_with_state(Schema, Value, NewState),
  undo_resolve_ref(ResultState, State).

%% @private
resolve_ref(Reference, State) ->
  NewState = jesse_state:resolve_ref(State, Reference),
  Schema = get_current_schema(NewState),
  {NewState, Schema}.

undo_resolve_ref(State, OriginalState) ->
  jesse_state:undo_resolve_ref(State, OriginalState).

%%=============================================================================
%% @doc Returns `true' if given values (instance) are equal, otherwise `false'
%% is returned.
%%
%% Two instance are consider equal if they are both of the same type
%% and:
%% <ul>
%%   <li>are null; or</li>
%%
%%   <li>are booleans/numbers/strings and have the same value; or</li>
%%
%%   <li>are arrays, contains the same number of items, and each item in
%%       the array is equal to the corresponding item in the other array;
%%       or</li>
%%
%%   <li>are objects, contains the same property names, and each property
%%       in the object is equal to the corresponding property in the other
%%       object.</li>
%% </ul>
%% @private
is_equal(Value1, Value2) ->
  case jesse_lib:is_json_object(Value1)
    andalso jesse_lib:is_json_object(Value2) of
    true  -> compare_objects(Value1, Value2);
    false -> case is_list(Value1) andalso is_list(Value2) of
               true  -> compare_lists(Value1, Value2);
               false -> Value1 =:= Value2
             end
  end.

%% @private
compare_lists(Value1, Value2) ->
  case length(Value1) =:= length(Value2) of
    true  -> compare_elements(Value1, Value2);
    false -> false
  end.

%% @private
compare_elements(Value1, Value2) ->
  lists:all( fun({Element1, Element2}) ->
                 is_equal(Element1, Element2)
             end
           , lists:zip(Value1, Value2)
           ).

%% @private
compare_objects(Value1, Value2) ->
  case length(unwrap(Value1)) =:= length(unwrap(Value2)) of
    true  -> compare_properties(Value1, Value2);
    false -> false
  end.

%% @private
compare_properties(Value1, Value2) ->
  lists:all( fun({PropertyName1, PropertyValue1}) ->
                 case get_value(PropertyName1, Value2) of
                   ?not_found     -> false;
                   PropertyValue2 -> is_equal(PropertyValue1, PropertyValue2)
                 end
             end
           , unwrap(Value1)
           ).

%%=============================================================================
%% Wrappers
%% @private
get_value(Key, Schema) ->
  get_value(Key, Schema, ?not_found).

%% @private
get_value(Key, Schema, Default) ->
  jesse_json_path:value(Key, Schema, Default).

%% @private
unwrap(Value) ->
  jesse_json_path:unwrap_value(Value).

%% @private
-spec handle_data_invalid( Info :: data_error_type()
                         , Value :: jesse:json_term()
                         , State :: jesse_state:state()
                         ) -> jesse_state:state().
handle_data_invalid(Info, Value, State) ->
  jesse_error:handle_data_invalid(Info, Value, State).

%% @private
-spec handle_schema_invalid( Info :: schema_error_type()
                           , State :: jesse_state:state()
                           ) -> jesse_state:state().
handle_schema_invalid(Info, State) ->
  jesse_error:handle_schema_invalid(Info, State).

%% @private
get_current_schema(State) ->
  jesse_state:get_current_schema(State).

%% @private
set_current_schema(State, NewSchema) ->
  jesse_state:set_current_schema(State, NewSchema).

%% @private
empty_if_not_found(Value) ->
  jesse_lib:empty_if_not_found(Value).

%% @private
add_to_path(State, Property) ->
  jesse_state:add_to_path(State, Property).

%% @private
remove_last_from_path(State) ->
  jesse_state:remove_last_from_path(State).

%% @private
check_external_validation(Value, State) ->
    case jesse_state:get_extra_validator(State) of
        undefined -> State;
        Fun -> Fun(Value, State)
    end.

%% @private
set_value(PropertyName, Value, State) ->
    Path = lists:reverse([PropertyName] ++ jesse_state:get_current_path(State)),
    jesse_state:set_value(State, Path, Value).

-define(types_for_defaults, [ ?STRING
                            , ?NUMBER
                            , ?INTEGER
                            , ?BOOLEAN
                            , ?OBJECT
                            ]).

%% @private
check_default(PropertyName, PropertySchema, Default, State) ->
    Type = get_value(?TYPE, PropertySchema, ?not_found),
    case Type =/= ?not_found
         andalso lists:member(Type, ?types_for_defaults)
         andalso is_type_valid(Default, Type, State) of
        false -> State;
        true -> set_default(PropertyName, PropertySchema, Default, State)
    end.

%% @private
set_default(PropertyName, PropertySchema, Default, State) ->
    State1 = set_value(PropertyName, Default, State),
    Schema = jesse_state:get_current_schema(State1),
    State2 = add_to_path(State1, PropertyName),
    case Schema =/= PropertySchema andalso validate_schema(Default, PropertySchema, State2) of
        {true, State4} -> jesse_state:remove_last_from_path(State4);
        _ -> State
    end.

%% @doc Validate a value against a schema in a given state.
%% Used by all combinators to run validation on a schema.
%% @private
validate_schema(Value, Schema, State0) ->
  try
    case jesse_lib:is_json_object(Schema) of
      true ->
        State1 = set_current_schema(State0, Schema),
        State2 = jesse_schema_validator:validate_with_state( Schema
                                                           , Value
                                                           , State1
                                                           ),
        {true, State2};
      false ->
        handle_schema_invalid(?schema_invalid, State0)
    end
  catch
    throw:Errors -> {false, Errors}
  end.<|MERGE_RESOLUTION|>--- conflicted
+++ resolved
@@ -212,19 +212,11 @@
 check_value(Value, [{?EXTENDS, Extends} | Attrs], State) ->
   NewState = check_extends(Value, Extends, State),
   check_value(Value, Attrs, NewState);
-<<<<<<< HEAD
 check_value(Value, [{?REF, RefSchemaURI} | Attrs], State) ->
   NewState = validate_ref(Value, RefSchemaURI, State),
   check_value(Value, Attrs, NewState);
 check_value(Value, [], State) ->
   check_external_validation(Value, State);
-=======
-check_value(_Value, [], State) ->
-  State;
-check_value(Value, [{?REF, RefSchemaURI} | Attrs], State) ->
-  NewState = validate_ref(Value, RefSchemaURI, State),
-  check_value(Value, Attrs, NewState);
->>>>>>> 718d95d0
 check_value(Value, [_Attr | Attrs], State) ->
   check_value(Value, Attrs, State).
 
