%%%=============================================================================
%% Copyright 2012- Klarna AB
%% Copyright 2015- AUTHORS
%%
%% Licensed under the Apache License, Version 2.0 (the "License");
%% you may not use this file except in compliance with the License.
%% You may obtain a copy of the License at
%%
%%     http://www.apache.org/licenses/LICENSE-2.0
%%
%% Unless required by applicable law or agreed to in writing, software
%% distributed under the License is distributed on an "AS IS" BASIS,
%% WITHOUT WARRANTIES OR CONDITIONS OF ANY KIND, either express or implied.
%% See the License for the specific language governing permissions and
%% limitations under the License.
%%
%% @doc Json schema validation module.
%%
%% This module is the core of jesse, it implements the validation functionality
%% according to the standard.
%% @end
%%%=============================================================================

-module(jesse_state).

%% API
-export([ add_to_path/2
        , get_allowed_errors/1
        , get_extra_validator/1
        , get_current_value/1
        , get_current_path/1
        , get_current_schema/1
        , get_current_schema_id/1
        , get_default_schema_ver/1
        , get_error_handler/1
        , get_error_list/1
        , new/2
        , remove_last_from_path/1
        , set_allowed_errors/2
        , set_current_schema/2
        , set_value/3
        , set_error_list/2
        , resolve_ref/2
        , undo_resolve_ref/2
        , canonical_path/2
        , combine_id/2
        ]).

-export_type([ state/0
             ]).

%% Includes
-include("jesse_schema_validator.hrl").

-type extra_validator() :: fun((jesse:json_term(), state()) -> state()) | undefined.
-type setter_fun() :: fun((jesse:json_path(), jesse:json_term(), jesse:json_term()) -> jesse:json_term()) | undefined.

%% Internal datastructures
-record( state
       , { root_schema        :: jesse:json_term()
         , current_schema     :: jesse:json_term()
         , current_path       :: [binary() | non_neg_integer()]
                                 %% current path in reversed order
         , current_value      :: jesse:json_term()
         , allowed_errors     :: non_neg_integer() | 'infinity'
         , error_list         :: list()
         , error_handler      :: fun(( jesse_error:error_reason()
                                     , [jesse_error:error_reason()]
                                     , non_neg_integer()
                                     ) -> list() | no_return()
                                            )
         , default_schema_ver :: binary()
         , schema_loader_fun  :: fun(( string()
                                     ) -> {ok, jesse:json_term()} |
                                          jesse:json_term() |
                                          ?not_found
                                            )
<<<<<<< HEAD
         , extra_validator    :: extra_validator()
         , setter_fun         :: setter_fun()
         , id                 :: binary() | 'undefined'
=======
         , id                 :: http_uri:uri() | 'undefined'
>>>>>>> 718d95d0
         }
       ).

-opaque state() :: #state{}.

%%% API
%% @doc Adds `Property' to the `current_path' in `State'.
-spec add_to_path(State :: state(),
                  Property :: binary() | non_neg_integer()) -> state().
add_to_path(State, Property) ->
  CurrentPath = State#state.current_path,
  State#state{current_path = [Property | CurrentPath]}.

%% @doc Getter for `allowed_errors'.
-spec get_allowed_errors(State :: state()) -> non_neg_integer() | 'infinity'.
get_allowed_errors(#state{allowed_errors = AllowedErrors}) ->
  AllowedErrors.

%% @doc Getter for `current_path'.
-spec get_current_path(State :: state()) -> [binary() | non_neg_integer()].
get_current_path(#state{current_path = CurrentPath}) ->
  CurrentPath.

%% @doc Getter for `current_schema'.
-spec get_current_schema(State :: state()) -> jesse:json_term().
get_current_schema(#state{current_schema = CurrentSchema}) ->
  CurrentSchema.

%% @doc Getter for `current_schema_id'.
-spec get_current_schema_id(State :: state()) -> binary() | undefined.
<<<<<<< HEAD
get_current_schema_id(#state{current_schema = CurrentSchema
                            ,root_schema = RootSchema
                            }) ->
    Default = jesse_json_path:value(?ID, RootSchema, ?not_found),
    jesse_json_path:value(?ID, CurrentSchema, Default).
=======
get_current_schema_id(#state{ current_schema = CurrentSchema
                            , root_schema = RootSchema
                            }) ->
  Default = jesse_json_path:value(?ID, RootSchema, ?not_found),
  jesse_json_path:value(?ID, CurrentSchema, Default).
>>>>>>> 718d95d0

%% @doc Getter for `default_schema_ver'.
-spec get_default_schema_ver(State :: state()) -> binary().
get_default_schema_ver(#state{default_schema_ver = SchemaVer}) ->
  SchemaVer.

%% @doc Getter for `error_handler'.
-spec get_error_handler(State :: state()) -> fun(( jesse_error:error_reason()
                                                 , [jesse_error:error_reason()]
                                                 , non_neg_integer()
                                                 ) -> list() | no_return()).
get_error_handler(#state{error_handler = ErrorHandler}) ->
  ErrorHandler.

%% @doc Getter for `error_list'.
-spec get_error_list(State :: state()) -> list().
get_error_list(#state{error_list = ErrorList}) ->
  ErrorList.

%% @doc Returns newly created state.
-spec new( JsonSchema :: jesse:json_term()
         , Options    :: [{Key :: atom(), Data :: any()}]
         ) -> state().
new(JsonSchema, Options) ->
  ErrorHandler     = proplists:get_value( error_handler
                                        , Options
                                        , ?default_error_handler_fun
                                        ),
  AllowedErrors    = proplists:get_value( allowed_errors
                                        , Options
                                        , 0
                                        ),
  MetaSchemaVer = jesse_json_path:value( ?SCHEMA
                                       , JsonSchema
                                       , ?default_schema_ver
                                       ),
  DefaultSchemaVer = proplists:get_value( default_schema_ver
                                        , Options
                                        , MetaSchemaVer
                                        ),
  LoaderFun = proplists:get_value( schema_loader_fun
                                 , Options
                                 , ?default_schema_loader_fun
                                 ),
  ExtraValidator = proplists:get_value( extra_validator
                                      , Options
                                      ),
  SetterFun = proplists:get_value( setter_fun
                                 , Options
                                 ),
  Value = proplists:get_value( with_value
                             , Options
                             ),
  NewState = #state{ root_schema        = JsonSchema
                   , current_path       = []
                   , allowed_errors     = AllowedErrors
                   , error_list         = []
                   , error_handler      = ErrorHandler
                   , default_schema_ver = DefaultSchemaVer
                   , schema_loader_fun  = LoaderFun
                   , extra_validator    = ExtraValidator
                   , setter_fun         = SetterFun
                   , current_value      = Value
                   },
  set_current_schema(NewState, JsonSchema).

%% @doc Removes the last element from `current_path' in `State'.
-spec remove_last_from_path(State :: state()) -> state().
remove_last_from_path(State = #state{current_path = [_Property | Path]}) ->
  State#state{current_path = Path}.

%% @doc Getter for `allowed_errors'.
-spec set_allowed_errors( State :: state()
                        , AllowedErrors :: non_neg_integer() | 'infinity'
                        ) -> state().
set_allowed_errors(#state{} = State, AllowedErrors) ->
  State#state{allowed_errors = AllowedErrors}.

%% @doc Setter for `current_schema'.
-spec set_current_schema( State     :: state()
                        , NewSchema :: jesse:json_term()
                        ) -> state().
set_current_schema(#state{id = Id} = State, NewSchema) ->
  NewId = combine_id(Id, jesse_json_path:value(?ID, NewSchema, undefined)),
  State#state{current_schema = NewSchema, id = NewId}.

%% @doc Setter for `error_list'.
-spec set_error_list(State :: state(), ErrorList :: list()) -> state().
set_error_list(State, ErrorList) ->
  State#state{error_list = ErrorList}.

%% @doc Resolve a reference.
-spec resolve_ref(State :: state(), Reference :: binary()) -> state().
resolve_ref(State, Reference) ->
  Id = State#state.id,
  CanonicalReference = combine_id(Id, Reference),
  [BaseURI | Pointer] = re:split( CanonicalReference
                                , <<$#>>
                                , [{return, binary}, unicode]
                                ),
  IsLocalReference =
    case Id of
      undefined ->
        BaseURI =:= <<"">>;
      _ ->
        binary_to_list(BaseURI) =:= Id
    end,
  case IsLocalReference of
    true ->
      Path = jesse_json_path:parse(Pointer),
      case load_local_schema(State#state.root_schema, Path) of
        ?not_found ->
<<<<<<< HEAD
          jesse_error:handle_schema_invalid(Reference, State);
=======
          jesse_error:handle_schema_invalid({?schema_not_found, CanonicalReference}, State);
>>>>>>> 718d95d0
        Schema ->
          set_current_schema(State, Schema)
      end;
    false ->
      case load_schema(State, BaseURI) of
        ?not_found ->
<<<<<<< HEAD
          jesse_error:handle_schema_invalid(Reference, State);
=======
          jesse_error:handle_schema_invalid({?schema_not_found, CanonicalReference}, State);
>>>>>>> 718d95d0
        RemoteSchema ->
          SchemaVer =
            jesse_json_path:value(?SCHEMA, RemoteSchema, ?default_schema_ver),
          NewState = State#state{ root_schema = RemoteSchema
                                , id = BaseURI
                                , default_schema_ver = SchemaVer
                                },
          Path = jesse_json_path:parse(Pointer),
          case load_local_schema(RemoteSchema, Path) of
            ?not_found ->
<<<<<<< HEAD
              jesse_error:handle_schema_invalid(Reference, State);
=======
              jesse_error:handle_schema_invalid({?schema_not_found, CanonicalReference}, State);
>>>>>>> 718d95d0
            Schema ->
              set_current_schema(NewState, Schema)
          end
      end
  end.

%% @doc Revert changes made by resolve_reference.
-spec undo_resolve_ref(state(), state()) -> state().
undo_resolve_ref(RefState, OriginalState) ->
  RefState#state{ root_schema = OriginalState#state.root_schema
                , current_schema = OriginalState#state.current_schema
                , default_schema_ver = OriginalState#state.default_schema_ver
                , id = OriginalState#state.id
                }.

%% @doc Retrieve a specific part of a schema
%% @private
-spec load_local_schema( Schema :: not_found | jesse:json_term()
                       , Path :: [binary()]
                       ) -> not_found | jesse:json_term().
load_local_schema(?not_found, _Path) ->
  ?not_found;
load_local_schema(Schema, []) ->
  case jesse_lib:is_json_object(Schema) of
    true ->
      Schema;
    false ->
      ?not_found
  end;
load_local_schema(Schema, [<<>> | Keys]) ->
  load_local_schema(Schema, Keys);
load_local_schema(Schema, [Key | Keys]) ->
  case jesse_lib:is_json_object(Schema) of
    true  ->
      SubSchema = jesse_json_path:value(Key, Schema, ?not_found),
      load_local_schema(SubSchema, Keys);
    false ->
      case jesse_lib:is_array(Schema) of
        true ->
          %% avoiding binary_to_integer to maintain R15 compatibility
          try list_to_integer(binary_to_list(Key)) of
            Index ->
              SubSchema = lists:nth(Index + 1, Schema),
              load_local_schema(SubSchema, Keys)
          catch
            _:_ -> ?not_found
          end;
        false ->
          ?not_found
      end
  end.

%% @doc Resolve a new id
%% @private
-spec combine_id(undefined | http_uri:uri(),
                 undefined | binary()) -> http_uri:uri().
combine_id(Id, undefined) ->
  Id;
combine_id(Id, RefBin) ->
  Ref = unicode:characters_to_list(RefBin),
  case http_uri:parse(Ref) of
    %% Absolute http/s:
    {ok, _} ->
      Ref;
    %% Absolute file:
    {error, {no_default_port, file, Ref}} ->
      Ref;
    %% Relative
    _ ->
      combine_relative_id(Id, Ref)
  end.

%% @doc Combine a relative id
%% @private
combine_relative_id(IdBin, RelId) when is_binary(IdBin) ->
  combine_relative_id(unicode:characters_to_list(IdBin), RelId);
combine_relative_id(undefined, RelId) ->
  RelId;
combine_relative_id(Id, "#" ++ Fragment) ->
  [WithoutFragment | _] = re:split(Id, "#", [{return, list}]),
  WithoutFragment ++ "#" ++ Fragment;
combine_relative_id(Id, RelId) ->
  Base = filename:dirname(Id),
  combine_relative_id2(Base, RelId).

%% @doc Combine a relative id
%% @private
combine_relative_id2("file:", RelId) ->
  canonical_path(RelId, "file:");
combine_relative_id2("file://" ++ Path, RelId) ->
  canonical_path(filename:join([Path, RelId]), "file:");
combine_relative_id2("http:", RelId) ->
  canonical_path(RelId, "http:");
combine_relative_id2("http://" ++ Path, RelId) ->
  canonical_path(Path ++ [$/, RelId], "http:");
combine_relative_id2("https:", RelId) ->
  canonical_path(RelId, "https:");
combine_relative_id2("https://" ++ Path, RelId) ->
  canonical_path(Path ++ [$/, RelId], "https:");
combine_relative_id2(".", RelId) ->
  canonical_path(RelId, "file:");
combine_relative_id2(Path, RelId) ->
  canonical_path(filename:join([Path, RelId]), "file:").

%% @doc Return a canonical URI path.
%% @private
canonical_path("file://" ++ Path, _) ->
  "file://" ++ filename:join(raw_canonical_path(Path));
canonical_path(Path, "file:" ++ _) ->
  "file://" ++ filename:join(raw_canonical_path(Path));
canonical_path("http://" ++ Path, _) ->
  "http://" ++ string:join(raw_canonical_path(Path), "/");
canonical_path(Path, "http:" ++ _) ->
  "http://" ++ string:join(raw_canonical_path(Path), "/");
canonical_path("https://" ++ Path, _) ->
  "https://" ++ string:join(raw_canonical_path(Path), "/");
canonical_path(Path, "https:" ++ _) ->
  "https://" ++ string:join(raw_canonical_path(Path), "/");
canonical_path(Path, _) ->
  "file://" ++ filename:join(raw_canonical_path(filename:absname(Path))).

%% @doc Return a raw canonical path.
%% @private
raw_canonical_path(Path) ->
  PathItems = re:split(Path, "\\\\|/", [{return, list}]),
  raw_canonical_path2(PathItems, []).

%% @doc Return a raw canonical path.
%% @private
raw_canonical_path2([], Acc) ->
    lists:reverse(Acc);
raw_canonical_path2([H|T], Acc) ->
  case H of
    "." ->
      raw_canonical_path2(T, Acc);
    ".." ->
      raw_canonical_path2(T, tl(Acc));
    _ ->
      raw_canonical_path2(T, [H|Acc])
  end.

%% @doc Load a schema based on URI
-spec load_schema(State :: state(), SchemaURI :: string() | binary()) ->
                     jesse:json_term() | ?not_found.
load_schema(State, SchemaURI) when is_binary(SchemaURI) ->
  load_schema(State, unicode:characters_to_list(SchemaURI));
load_schema(#state{schema_loader_fun = LoaderFun}, SchemaURI) ->
  try LoaderFun(SchemaURI) of
      {ok, Schema} ->
        Schema;
      Schema ->
        case jesse_lib:is_json_object(Schema) of
          true ->
            Schema;
          false ->
            ?not_found
        end
  catch
    _C:_E ->
      %% io:format("load_schema: ~p\n", [{_C, _E, erlang:get_stacktrace()}]),
      ?not_found
  end.

%% @doc Getter for `current_value'.
-spec get_current_value(State :: state()) -> jesse:json_term().
get_current_value(#state{current_value = Value}) -> Value.

-spec set_value(State :: state(), jesse:path(), jesse:json_term()) -> state().
set_value(#state{setter_fun=undefined}=State, _Path, _Value) -> State;
set_value(#state{current_value=undefined}=State, _Path, _Value) -> State;
set_value(#state{setter_fun=Setter
                ,current_value=Value
                }=State, Path, NewValue) ->
    State#state{current_value = Setter(Path, NewValue, Value)}.

get_extra_validator(#state{extra_validator=Fun}) -> Fun.<|MERGE_RESOLUTION|>--- conflicted
+++ resolved
@@ -75,13 +75,9 @@
                                           jesse:json_term() |
                                           ?not_found
                                             )
-<<<<<<< HEAD
          , extra_validator    :: extra_validator()
          , setter_fun         :: setter_fun()
-         , id                 :: binary() | 'undefined'
-=======
          , id                 :: http_uri:uri() | 'undefined'
->>>>>>> 718d95d0
          }
        ).
 
@@ -112,19 +108,11 @@
 
 %% @doc Getter for `current_schema_id'.
 -spec get_current_schema_id(State :: state()) -> binary() | undefined.
-<<<<<<< HEAD
-get_current_schema_id(#state{current_schema = CurrentSchema
-                            ,root_schema = RootSchema
-                            }) ->
-    Default = jesse_json_path:value(?ID, RootSchema, ?not_found),
-    jesse_json_path:value(?ID, CurrentSchema, Default).
-=======
 get_current_schema_id(#state{ current_schema = CurrentSchema
                             , root_schema = RootSchema
                             }) ->
   Default = jesse_json_path:value(?ID, RootSchema, ?not_found),
   jesse_json_path:value(?ID, CurrentSchema, Default).
->>>>>>> 718d95d0
 
 %% @doc Getter for `default_schema_ver'.
 -spec get_default_schema_ver(State :: state()) -> binary().
@@ -237,22 +225,14 @@
       Path = jesse_json_path:parse(Pointer),
       case load_local_schema(State#state.root_schema, Path) of
         ?not_found ->
-<<<<<<< HEAD
-          jesse_error:handle_schema_invalid(Reference, State);
-=======
           jesse_error:handle_schema_invalid({?schema_not_found, CanonicalReference}, State);
->>>>>>> 718d95d0
         Schema ->
           set_current_schema(State, Schema)
       end;
     false ->
       case load_schema(State, BaseURI) of
         ?not_found ->
-<<<<<<< HEAD
-          jesse_error:handle_schema_invalid(Reference, State);
-=======
           jesse_error:handle_schema_invalid({?schema_not_found, CanonicalReference}, State);
->>>>>>> 718d95d0
         RemoteSchema ->
           SchemaVer =
             jesse_json_path:value(?SCHEMA, RemoteSchema, ?default_schema_ver),
@@ -263,11 +243,7 @@
           Path = jesse_json_path:parse(Pointer),
           case load_local_schema(RemoteSchema, Path) of
             ?not_found ->
-<<<<<<< HEAD
-              jesse_error:handle_schema_invalid(Reference, State);
-=======
               jesse_error:handle_schema_invalid({?schema_not_found, CanonicalReference}, State);
->>>>>>> 718d95d0
             Schema ->
               set_current_schema(NewState, Schema)
           end
